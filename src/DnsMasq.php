--- conflicted
+++ resolved
@@ -71,18 +71,11 @@
      */
     function copyExampleConfig()
     {
-<<<<<<< HEAD
         if (! $this->files->exists($this->configPath)) {
             $this->files->copyAsUser(
                 $this->exampleConfigPath,
                 $this->configPath
             );
-=======
-        $dnsMasqConfigPath = $_SERVER['HOME'].'/.valet/dnsmasq.conf';
-
-        if (! file_exists('/usr/local/etc/dnsmasq.conf')) {
-            copy('/usr/local/opt/dnsmasq/dnsmasq.conf.example', '/usr/local/etc/dnsmasq.conf');
->>>>>>> bf5fc07c
         }
     }
 
@@ -147,6 +140,6 @@
      */
     function customConfigPath()
     {
-        return '/Users/'.user().'/.valet/dnsmasq.conf';
+        return $_SERVER['HOME'].'/.valet/dnsmasq.conf';
     }
 }