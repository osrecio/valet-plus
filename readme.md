# Laravel Valet

[![Build Status](https://travis-ci.org/laravel/valet.svg)](https://travis-ci.org/laravel/valet)
[![Total Downloads](https://poser.pugx.org/laravel/valet/d/total.svg)](https://packagist.org/packages/laravel/valet)
[![Latest Stable Version](https://poser.pugx.org/laravel/valet/v/stable.svg)](https://packagist.org/packages/laravel/valet)
[![Latest Unstable Version](https://poser.pugx.org/laravel/valet/v/unstable.svg)](https://packagist.org/packages/laravel/valet)
[![License](https://poser.pugx.org/laravel/valet/license.svg)](https://packagist.org/packages/laravel/valet)

## Introduction

Valet is a Laravel development environment for Mac minimalists. No Vagrant, No Apache, No Nginx, No `/etc/hosts` file. You can even share your sites publicly using local tunnels. _Yeah, we like it too._

Laravel Valet configures your Mac to always run [Caddy](https://caddyserver.com/) in the background when your machine starts. Then, using [DnsMasq](https://en.wikipedia.org/wiki/Dnsmasq), Valet proxies all requests on the `*.dev` domain to point to sites installed on your local machine.

In other words, a blazing fast Laravel development environment that uses roughly 7mb of RAM. Valet isn't a complete replacement for Vagrant or Homestead, but provides a great alternative if you want flexible basics, prefer extreme speed, or are working on a machine with a limited amount of RAM.

## Official Documentation

<<<<<<< HEAD
Documentation for Valet can be found on the [Laravel website](http://laravel.com/docs/5.3/valet).
=======
Documentation for Valet can be found on the [Laravel website](https://laravel.com/docs/5.3/valet).
>>>>>>> 48dc1d3e

## License

Laravel Valet is open-sourced software licensed under the [MIT license](http://opensource.org/licenses/MIT)<|MERGE_RESOLUTION|>--- conflicted
+++ resolved
@@ -16,11 +16,7 @@
 
 ## Official Documentation
 
-<<<<<<< HEAD
-Documentation for Valet can be found on the [Laravel website](http://laravel.com/docs/5.3/valet).
-=======
-Documentation for Valet can be found on the [Laravel website](https://laravel.com/docs/5.3/valet).
->>>>>>> 48dc1d3e
+Documentation for Valet can be found on the [Laravel website](https://laravel.com/docs/valet).
 
 ## License
 
