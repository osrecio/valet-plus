# Changelog
All notable changes to valet-plus will be documented in this file.

The format is based on [Keep a Changelog](https://keepachangelog.com/en/1.0.0/),
and this project adheres to [Semantic Versioning](https://semver.org/spec/v2.0.0.html).

## [Unreleased](https://github.com/weprovide/valet-plus/compare/2.1.0...2.x)
<<<<<<< HEAD
- Use PHP as default version
=======
- [#546] Add support for PHP 8.0
>>>>>>> b8d0b854

## [2.1.0](https://github.com/weprovide/valet-plus/compare/2.0.0...2.1.0)
## Removed
- [#524] Removed support for Elasticsearch 2.4
- [#524] Removed support for Elasticsearch 5.6
- [#524] Removed support for Elasticsearch 7.6
- [#516] Removed setting the query parameter for Drupal.
- [#535] Removed old PHP fixes within valet fix for old brew formulae now replaced by henkrehost/php

## Added
- [#524] Added support for Elasticsearch 7.8
- [#502] Added to PHP xdebug config xdebug.max_nesting_level to -1
- [#530] Added Composer.lock file
- [#487] Added brew update and uninstall brew php pipeline step
- [#470] Added macOS catalina image for testing on macos catalina

## Changed
- [#501] Changed PHP memory limit to 4 GB
- [#454] Changed the valet unlink command to improve feedback and help description.

## Fixed
- [#541] Fixed PECL YML package no longer supporting PHP 7.0 beyond version 2.0.4.
- [#539] Fixed the CI/CD not failing when switch to (php) step fails 
- [#537] Fixed valet fix forcefully trying to reinstall and relink the default PHP version. 
Even when not on the default version. Causing a faulty link process (overwriting).
- [#533] Fixed CI/CD not adhering to installation instructions
- [#528] Fixed syntax error due to symfony/polyfill-php80 being required by new version (4.4.9) of symfony/debug
- [#530] Fixed composer.lock being ignored causing composer updates to run during install
- [#464] Fixed logic to copy Elasticsearch NGINX stub on install
- [#455] Fixed bug where switching PHP version to a flawed installation would result in an unusable valet-plus installation.

## [2.0.0](https://github.com/weprovide/valet-plus/compare/1.0.29...2.0.0)

## Removed
- [#393] Major part of the readme, now available in the [WIKI](https://github.com/weprovide/valet-plus/wiki)
- [#437] Dependency on mysql-utilities because brew has deprecated the use of the formula.

### Fixed 
- [#401] Installation bug with apcu_bc due to double .so directives getting placed in php.ini.
- [#402] Installation bug with ioncube due to PHP 7.3 not being configured.
- [#403] Installation bug with memcached on MacOS Mojave due to zlib not being installed by default anymore.
- [#408] Installation bug with Elasticsearch due to PECL yaml not being installed.
- [#408] Bug while switching Elasticsearch version by always suffixing the version in the datapath config.
- [#425] Bug in custom PECL extensions throwing errors when no url is set for custom extension.
- [#426] Bug in valet fix command trying to install PHP 7.1 as default.
- [#435] Bug in fix command as all errors needed to be present to fire fix logic.
- [#449] Xdebug not installing on PHP version 7.0 due to new xdebug version which only supports PHP 7.1+.
- [#447] Versioned MySQL (E.G: MySQL@5.7) not being linked upon install.

### Changed
- [#399] Existing files to adhere to PSR-2 code style.
- [#414] Magerun to version 1.103.1.
- [#414] Magerun2 to version 3.2.0.

### Added
- [#393] Changelog file to keep track of changes.
- [#394] Azure pipelines integration as start for the automated testing setup.
- [#399] PHP_CodeSniffer to project dependencies to ensure code style validation tools.
- [#404] Github issue templates to enforce workflows.
- [#404] Contributor guidelines `CONTRIBUTING.md` to explain workflows.
- [#425] Added support for switching to PHP 7.4.

[#393]: https://github.com/weprovide/valet-plus/issues/393

[#394]: https://github.com/weprovide/valet-plus/pull/394
[#399]: https://github.com/weprovide/valet-plus/pull/399
[#401]: https://github.com/weprovide/valet-plus/pull/401
[#402]: https://github.com/weprovide/valet-plus/pull/402
[#403]: https://github.com/weprovide/valet-plus/pull/403
[#408]: https://github.com/weprovide/valet-plus/pull/408
[#404]: https://github.com/weprovide/valet-plus/pull/404
[#414]: https://github.com/weprovide/valet-plus/pull/414
[#425]: https://github.com/weprovide/valet-plus/pull/425
[#426]: https://github.com/weprovide/valet-plus/pull/426
[#435]: https://github.com/weprovide/valet-plus/pull/435
[#437]: https://github.com/weprovide/valet-plus/pull/437
[#447]: https://github.com/weprovide/valet-plus/pull/447
[#454]: https://github.com/weprovide/valet-plus/pull/454
[#455]: https://github.com/weprovide/valet-plus/pull/455
[#470]: https://github.com/weprovide/valet-plus/pull/470
[#487]: https://github.com/weprovide/valet-plus/pull/487
[#449]: https://github.com/weprovide/valet-plus/pull/449
[#464]: https://github.com/weprovide/valet-plus/pull/464
[#502]: https://github.com/weprovide/valet-plus/pull/502
[#501]: https://github.com/weprovide/valet-plus/pull/501
[#516]: https://github.com/weprovide/valet-plus/pull/516
[#524]: https://github.com/weprovide/valet-plus/pull/524
[#528]: https://github.com/weprovide/valet-plus/pull/528
[#530]: https://github.com/weprovide/valet-plus/pull/530
[#533]: https://github.com/weprovide/valet-plus/pull/533
[#535]: https://github.com/weprovide/valet-plus/pull/535
[#537]: https://github.com/weprovide/valet-plus/pull/537
[#539]: https://github.com/weprovide/valet-plus/pull/539
[#541]: https://github.com/weprovide/valet-plus/pull/541<|MERGE_RESOLUTION|>--- conflicted
+++ resolved
@@ -5,11 +5,8 @@
 and this project adheres to [Semantic Versioning](https://semver.org/spec/v2.0.0.html).
 
 ## [Unreleased](https://github.com/weprovide/valet-plus/compare/2.1.0...2.x)
-<<<<<<< HEAD
+- [#546] Add support for PHP 8.0
 - Use PHP as default version
-=======
-- [#546] Add support for PHP 8.0
->>>>>>> b8d0b854
 
 ## [2.1.0](https://github.com/weprovide/valet-plus/compare/2.0.0...2.1.0)
 ## Removed
